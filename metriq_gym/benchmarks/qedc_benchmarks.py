"""
A general structure for dispatching and polling QED-C benchmarks.
Credit to QED-C for implementing the benchmarks.

The benchmarks generate N circuits for M qubits ranging from min_qubits to max_qubits.
Each circuit is then run, and the metrics are computed.
"""

from dataclasses import dataclass
from importlib import import_module
from types import ModuleType
from typing import TYPE_CHECKING
from qiskit import QuantumCircuit
import numpy as np

from metriq_gym.benchmarks.benchmark import (
    Benchmark,
    BenchmarkData,
    BenchmarkResult,
    BenchmarkScore,
)
from metriq_gym.constants import JobType
from metriq_gym.helpers.task_helpers import flatten_counts
from metriq_gym.resource_estimation import CircuitBatch

from _common import metrics

if TYPE_CHECKING:
    from qbraid import GateModelResultData, QuantumDevice, QuantumJob
    from qbraid.runtime.result_data import MeasCount


QEDC_BENCHMARK_IMPORTS: dict[JobType, str] = {
    JobType.BERNSTEIN_VAZIRANI: "bernstein_vazirani.bv_benchmark",
    JobType.PHASE_ESTIMATION: "phase_estimation.pe_benchmark",
    JobType.HIDDEN_SHIFT: "hidden_shift.hs_benchmark",
    JobType.QUANTUM_FOURIER_TRANSFORM: "quantum_fourier_transform.qft_benchmark",
}

"""
Type: QEDC_Metrics
Description:
    The structure for all returned QED-C circuit metrics.
    The first key represents the number of qubits for the group of circuits.
    The second key represents the unique identifier for a circuit in the group.
        - This may be a secret string for Bernstein-Vazirani, theta value for Phase-Estimation,
          and so on. Benchmark specific documentation can be found in QED-C's
          QC-App-Oriented-Benchmarks repository.
    The third key represents the metric being stored.
Example for Bernstein-Vazirani:
{
'3':    {
        '1': {'fidelity': 1.0,
              'hf_fidelity': 1.0},
        '2': {'fidelity': 1.0,
              'hf_fidelity': 1.0}
        },
'4':    {
        '1': {'fidelity': 1.0,
              'hf_fidelity': 1.0},
        '3': {'fidelity': 1.0,
              'hf_fidelity': 1.0},
        '5': {'fidelity': 1.0,
              'hf_fidelity': 1.0}
        }
}
"""
QEDC_Metrics = dict[str, dict[str, dict[str, float]]]


@dataclass
class QEDCData(BenchmarkData):
    """
    Stores metadata for a QED-C benchmark.

    Metadata:
        circuit_metrics: stores QED-C circuit creation metrics data.
        circuit_identifiers: the unique identifiers for circuits (num qubits, circuit id),
                             used to preserve order when polling.
    """

    circuit_metrics: QEDC_Metrics
    circuit_identifiers: list[tuple[str, str]]


class QEDCResult(BenchmarkResult):
    """
    Stores the benchmark score.

    Score:
        accuracy_score: Defined as the average fidelity across all groups in the sweep.
    """

    accuracy_score: BenchmarkScore

<<<<<<< HEAD
    def compute_score(self) -> float | None:
        return self.accuracy_score.value

=======
>>>>>>> 6d5a875a

def import_benchmark_module(benchmark_name: str) -> ModuleType:
    """
    Import the correct module.

    Args:
        benchmark_name: the name of the benchmark being ran.
    """
    try:
        benchmark_enum = JobType(benchmark_name)
    except ValueError:
        raise ValueError(f"Invalid QED-C benchmark name: '{benchmark_name}'")

    if benchmark_enum not in QEDC_BENCHMARK_IMPORTS:
        raise ValueError(f"'{benchmark_name}' is not a valid QED-C benchmark.")

    module_name = QEDC_BENCHMARK_IMPORTS[benchmark_enum]

    return import_module(module_name)


def analyze_results(
    params: dict[str, float | str], job_data: QEDCData, counts_list: list["MeasCount"]
) -> QEDC_Metrics:
    """
    Iterates over each circuit group and circuit id to process results.
    Uses QED-C submodule to obtain calculations.

    Args:
        params: the parameters the benchmark ran with and benchmark_name.
        job_data: the QEDCData object for the job.
        counts_list: a list of all counts objects, each index corresponds to a circuit.

    Returns:
        circuit_metrics: the updated circuit metrics in QED-C's format.
    """

    class CountsWrapper:
        """
        A wrapper class to enable support with QED-C's method to analyze results.
        """

        def __init__(self, counts: dict[str, int]):
            self.counts = counts

        def get_counts(self, _):
            return self.counts

    # Import the correct module
    benchmark_name = str(params["benchmark_name"])
    benchmark = import_benchmark_module(benchmark_name)

    # Restore circuit metrics dictionary from the dispatch data
    metrics.circuit_metrics = job_data.circuit_metrics

    # Iterate and get the metrics for each circuit in the list.
    for curr_idx, counts in enumerate(counts_list):
        num_qubits, circuit_id = job_data.circuit_identifiers[curr_idx]
        result_object = CountsWrapper(counts)

        # Issue (#731) in QC-App-Oriented-Benchmarks will clean this if/else block.
        if JobType(benchmark_name) == JobType.PHASE_ESTIMATION:
            # Requires slightly different arguments.
            _, fidelity = benchmark.analyze_and_print_result(
                None, result_object, int(num_qubits) - 1, float(circuit_id), params["shots"]
            )
        elif JobType(benchmark_name) == JobType.QUANTUM_FOURIER_TRANSFORM:
            # Requires slightly different arguments.
            _, fidelity = benchmark.analyze_and_print_result(
                None,
                result_object,
                int(num_qubits),
                int(circuit_id),
                params["shots"],
                params["method"],
            )
        else:
            # Default call for Bernstein-Vazirani and Hidden Shift.
            _, fidelity = benchmark.analyze_and_print_result(
                None, result_object, int(num_qubits), int(circuit_id), params["shots"]
            )

        metrics.store_metric(num_qubits, circuit_id, "fidelity", fidelity)

    return metrics.circuit_metrics


def get_circuits_and_metrics(
    benchmark_name: str,
    params: dict[str, float | str],
) -> tuple[list[QuantumCircuit], QEDC_Metrics, list[tuple[str, str]]]:
    """
    Uses QED-C submodule to obtain circuits and circuit metrics.

    Args:
        params: the parameters to run the benchmark with, also includes benchmark_name.

    Returns:
        circuits: the list of quantum circuits for the benchmark.
        circuit_metrics: the circuit metrics at the time of circuit creation.
        circuit_identifiers: the unique identifiers for each circuit (num qubits, circuit id).
    """
    # Import the correct module
    benchmark = import_benchmark_module(benchmark_name)

    # Call the QED-C submodule to get the circuits and creation information.
    # Conver to QED-C parameter naming conventions.
    qedc_params = params.copy()
    if "shots" in qedc_params:
        qedc_params["num_shots"] = qedc_params.pop("shots")
    circuits, circuit_metrics = benchmark.run(
        **qedc_params,
        api="qiskit",
        get_circuits=True,
    )

    # Remove the subtitle key to keep our desired format.
    circuit_metrics.pop("subtitle", None)

    # Store the circuit identifiers and a flat list of circuits.
    circuit_identifiers = []
    flat_circuits = []
    for num_qubits in circuit_metrics.keys():
        for circuit_id in circuit_metrics[num_qubits].keys():
            circuit_identifiers.append((num_qubits, circuit_id))
            flat_circuits.append(circuits[num_qubits][circuit_id])

    return flat_circuits, circuit_metrics, circuit_identifiers


def calculate_accuracy_score(circuit_metrics: QEDC_Metrics) -> list[float | None]:
    """
    The score is the average of fidelities across all groups.

    Args:
        circuit_metrics: the QEDC_Metrics object after analyzing results.

    Returns:
        values: the score and the uncertainty.
    """
    # Obtain the average fidelity and standard deviation for each qubit size (group) in the sweep.
    metrics.circuit_metrics = circuit_metrics
    metrics.aggregate_metrics()
    avgs = metrics.group_metrics["avg_fidelities"]
    s_k = np.array(metrics.group_metrics["std_fidelities"])

    # The score will be the average across all groups -- the entire sweep.
    score = np.mean(avgs)

    # The uncertainty is the pooled standard deviation
    # (the weighted estimate of variance amongst different means).
    n_k = np.array(
        [len(circuit_metrics[g]) for g in circuit_metrics]
    )  # number of circuits in a group
    pooled_variance: float = np.sum((n_k - 1) * s_k**2) / np.sum(n_k - 1)
    uncertainty = np.sqrt(pooled_variance)

    return [score, uncertainty]


class QEDCBenchmark(Benchmark):
    """Benchmark class for QED-C experiments."""

    def _build_circuits(
        self, device: "QuantumDevice"
    ) -> tuple[list[QuantumCircuit], QEDC_Metrics, list[tuple[str, str]]]:
        """Shared circuit construction logic.

        Args:
            device: The quantum device to build circuits for.

        Returns:
            Tuple of (circuits, circuit_metrics, circuit_identifiers).
        """
        benchmark_name = self.params.benchmark_name
        circuits, circuit_metrics, circuit_identifiers = get_circuits_and_metrics(
            benchmark_name=benchmark_name,
            params=self.params.model_dump(exclude={"benchmark_name"}),
        )
        return circuits, circuit_metrics, circuit_identifiers

    def dispatch_handler(self, device: "QuantumDevice") -> QEDCData:
        # For more information on the parameters, view the schema for this benchmark.
        circuits, circuit_metrics, circuit_identifiers = self._build_circuits(device)

        return QEDCData.from_quantum_job(
            quantum_job=device.run(circuits, shots=self.params.shots),
            circuit_metrics=circuit_metrics,
            circuit_identifiers=circuit_identifiers,
        )

    def poll_handler(
        self,
        job_data: QEDCData,
        result_data: list["GateModelResultData"],
        quantum_jobs: list["QuantumJob"],
    ) -> QEDCResult:
        counts_list = flatten_counts(result_data)

        # Call the QED-C method after some pre-processing to obtain metrics.
        circuit_metrics = analyze_results(self.params.model_dump(), job_data, counts_list)

        value, uncertainty = calculate_accuracy_score(circuit_metrics)
        return QEDCResult(
            accuracy_score=BenchmarkScore(
                value=value,
                uncertainty=uncertainty,
            )
        )

    def estimate_resources_handler(
        self,
        device: "QuantumDevice",
    ) -> list[CircuitBatch]:
        circuits, _, _ = self._build_circuits(device)
        return [CircuitBatch(circuits=circuits, shots=self.params.shots)]<|MERGE_RESOLUTION|>--- conflicted
+++ resolved
@@ -93,12 +93,9 @@
 
     accuracy_score: BenchmarkScore
 
-<<<<<<< HEAD
-    def compute_score(self) -> float | None:
-        return self.accuracy_score.value
-
-=======
->>>>>>> 6d5a875a
+    def compute_score(self) -> BenchmarkScore | None:
+        return self.accuracy_score
+
 
 def import_benchmark_module(benchmark_name: str) -> ModuleType:
     """
